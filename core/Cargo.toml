--- conflicted
+++ resolved
@@ -39,7 +39,6 @@
 
 bincode = { version = "2.0.0-rc.3", features = ["serde"] }
 
-base64 = "0.21.2"
 rspc = { workspace = true, features = [
 	"uuid",
 	"chrono",
@@ -58,14 +57,9 @@
 	"process",
 ] }
 kamadak-exif = "0.5.5"
-<<<<<<< HEAD
-serde = { version = "1.0.178", features = ["derive"] }
-chrono = { version = "0.4.25", features = ["serde"] }
-=======
 base64 = "0.21.4"
 serde = { version = "1.0", features = ["derive"] }
 chrono = { version = "0.4.30", features = ["serde"] }
->>>>>>> 8e0a7f96
 serde_json = { workspace = true }
 futures = "0.3"
 rmp = "^0.8.12"
