--- conflicted
+++ resolved
@@ -115,7 +115,6 @@
 		}
 	}
 
-<<<<<<< HEAD
 	// Note: this system doesn't use chunked encoding which could prove a problem with large files but I can't see an easy way to do chunked encoding with Tauri custom URIs.
 	// It would also be nice to use Tokio Filesystem operations instead of the std ones which block. Tauri's custom URI protocols don't seem to support async out of the box.
 	pub fn handle_custom_uri(
@@ -161,10 +160,7 @@
 		}
 	}
 
-	pub fn shutdown(&self) {
-=======
 	pub async fn shutdown(&self) {
->>>>>>> dd04625a
 		info!("Spacedrive shutting down...");
 		self.jobs.pause().await;
 		info!("Spacedrive Core shutdown successful!");
