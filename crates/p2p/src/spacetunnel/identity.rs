--- conflicted
+++ resolved
@@ -58,14 +58,9 @@
 		RemoteIdentity(self.0.verifying_key())
 	}
 }
-<<<<<<< HEAD
-#[derive(Clone, PartialEq, Eq, Type)]
+
+#[derive(Copy, Clone, PartialEq, Eq, Type)]
 pub struct RemoteIdentity(#[specta(type = String)] ed25519_dalek::VerifyingKey);
-=======
-
-#[derive(Copy, Clone, PartialEq, Eq)]
-pub struct RemoteIdentity(ed25519_dalek::VerifyingKey);
->>>>>>> 282e35c2
 
 impl Hash for RemoteIdentity {
 	fn hash<H: Hasher>(&self, state: &mut H) {
